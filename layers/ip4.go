// Copyright 2012 Google, Inc. All rights reserved.
// Copyright 2009-2011 Andreas Krennmair. All rights reserved.
//
// Use of this source code is governed by a BSD-style license
// that can be found in the LICENSE file in the root of the source
// tree.

package layers

import (
	"code.google.com/p/gopacket"
	"encoding/binary"
	"fmt"
	"net"
)

// IPv4 is the header of an IP packet.
type IPv4 struct {
	BaseLayer
	Version    uint8
	IHL        uint8
	TOS        uint8
	Length     uint16
	Id         uint16
	Flags      uint8
	FragOffset uint16
	TTL        uint8
	Protocol   IPProtocol
	Checksum   uint16
	SrcIP      net.IP
	DstIP      net.IP
	Options    []IPv4Option
	Padding    []byte
}

// LayerType returns LayerTypeIPv4
func (i *IPv4) LayerType() gopacket.LayerType { return LayerTypeIPv4 }
func (i *IPv4) NetworkFlow() gopacket.Flow {
	return gopacket.NewFlow(EndpointIPv4, i.SrcIP, i.DstIP)
}

type IPv4Option struct {
	OptionType   uint8
	OptionLength uint8
	OptionData   []byte
}

func (i IPv4Option) String() string {
	return fmt.Sprintf("IPv4Option(%v:%v)", i.OptionType, i.OptionData)
}

func (ip *IPv4) DecodeFromBytes(data []byte, df gopacket.DecodeFeedback) error {
	flagsfrags := binary.BigEndian.Uint16(data[6:8])
<<<<<<< HEAD

	ip.Version = uint8(data[0]) >> 4
	ip.IHL = uint8(data[0]) & 0x0F
	ip.TOS = data[1]
	ip.Length = binary.BigEndian.Uint16(data[2:4])
	ip.Id = binary.BigEndian.Uint16(data[4:6])
	ip.Flags = uint8(flagsfrags >> 13)
	ip.FragOffset = flagsfrags & 0x1FFF
	ip.TTL = data[8]
	ip.Protocol = IPProtocol(data[9])
	ip.Checksum = binary.BigEndian.Uint16(data[10:12])
	ip.SrcIP = data[12:16]
	ip.DstIP = data[16:20]
	// Set up an initial guess for contents/payload... we'll reset these soon.
	ip.baseLayer = baseLayer{contents: data}

=======
	ip := &IPv4{
		Version:    uint8(data[0]) >> 4,
		IHL:        uint8(data[0]) & 0x0F,
		TOS:        data[1],
		Length:     binary.BigEndian.Uint16(data[2:4]),
		Id:         binary.BigEndian.Uint16(data[4:6]),
		Flags:      uint8(flagsfrags >> 13),
		FragOffset: flagsfrags & 0x1FFF,
		TTL:        data[8],
		Protocol:   IPProtocol(data[9]),
		Checksum:   binary.BigEndian.Uint16(data[10:12]),
		SrcIP:      data[12:16],
		DstIP:      data[16:20],
		// Set up an initial guess for contents/payload... we'll reset these soon.
		BaseLayer: BaseLayer{Contents: data},
	}
	p.AddLayer(ip)
	p.SetNetworkLayer(ip)
>>>>>>> 30ef1d77
	if ip.Length < 20 {
		return fmt.Errorf("Invalid (too small) IP length (%d < 20)", ip.Length)
	} else if ip.IHL < 5 {
		return fmt.Errorf("Invalid (too small) IP header length (%d < 5)", ip.IHL)
	} else if int(ip.IHL*4) > int(ip.Length) {
		return fmt.Errorf("Invalid IP header length > IP length (%d > %d)", ip.IHL, ip.Length)
	}
	if cmp := len(data) - int(ip.Length); cmp > 0 {
		data = data[:ip.Length]
	} else if cmp < 0 {
		df.SetTruncated()
		if int(ip.IHL)*4 > len(data) {
			return fmt.Errorf("Not all IP header bytes available")
		}
	}
	ip.Contents = data[:ip.IHL*4]
	ip.Payload = data[ip.IHL*4:]
	// From here on, data contains the header options.
	data = data[20 : ip.IHL*4]
	// Pull out IP options
	for len(data) > 0 {
		if ip.Options == nil {
			// Pre-allocate to avoid growing the slice too much.
			ip.Options = make([]IPv4Option, 0, 4)
		}
		opt := IPv4Option{OptionType: data[0]}
		switch opt.OptionType {
		case 0: // End of options
			opt.OptionLength = 1
			ip.Options = append(ip.Options, opt)
			ip.Padding = data[1:]
			break
		case 1: // 1 byte padding
			opt.OptionLength = 1
		default:
			opt.OptionLength = data[1]
			opt.OptionData = data[2:opt.OptionLength]
		}
		if len(data) >= int(opt.OptionLength) {
			data = data[opt.OptionLength:]
		} else {
			return fmt.Errorf("IP option length exceeds remaining IP header size, option type %v length %v", opt.OptionType, opt.OptionLength)
		}
		ip.Options = append(ip.Options, opt)
	}
	return nil
}

func (i *IPv4) CanDecode() gopacket.LayerClass {
	return LayerTypeIPv4
}

func (i *IPv4) NextLayerType() gopacket.LayerType {
	return i.Protocol.LayerType()
}

func decodeIPv4(data []byte, p gopacket.PacketBuilder) error {
	ip := &IPv4{}
	err := ip.DecodeFromBytes(data, p)
	p.AddLayer(ip)
	p.SetNetworkLayer(ip)
	if err != nil {
		return err
	}
	return p.NextDecoder(ip.Protocol)
}<|MERGE_RESOLUTION|>--- conflicted
+++ resolved
@@ -51,7 +51,6 @@
 
 func (ip *IPv4) DecodeFromBytes(data []byte, df gopacket.DecodeFeedback) error {
 	flagsfrags := binary.BigEndian.Uint16(data[6:8])
-<<<<<<< HEAD
 
 	ip.Version = uint8(data[0]) >> 4
 	ip.IHL = uint8(data[0]) & 0x0F
@@ -66,28 +65,8 @@
 	ip.SrcIP = data[12:16]
 	ip.DstIP = data[16:20]
 	// Set up an initial guess for contents/payload... we'll reset these soon.
-	ip.baseLayer = baseLayer{contents: data}
+	ip.BaseLayer = BaseLayer{Contents: data}
 
-=======
-	ip := &IPv4{
-		Version:    uint8(data[0]) >> 4,
-		IHL:        uint8(data[0]) & 0x0F,
-		TOS:        data[1],
-		Length:     binary.BigEndian.Uint16(data[2:4]),
-		Id:         binary.BigEndian.Uint16(data[4:6]),
-		Flags:      uint8(flagsfrags >> 13),
-		FragOffset: flagsfrags & 0x1FFF,
-		TTL:        data[8],
-		Protocol:   IPProtocol(data[9]),
-		Checksum:   binary.BigEndian.Uint16(data[10:12]),
-		SrcIP:      data[12:16],
-		DstIP:      data[16:20],
-		// Set up an initial guess for contents/payload... we'll reset these soon.
-		BaseLayer: BaseLayer{Contents: data},
-	}
-	p.AddLayer(ip)
-	p.SetNetworkLayer(ip)
->>>>>>> 30ef1d77
 	if ip.Length < 20 {
 		return fmt.Errorf("Invalid (too small) IP length (%d < 20)", ip.Length)
 	} else if ip.IHL < 5 {
